--- conflicted
+++ resolved
@@ -1686,13 +1686,11 @@
     (re.compile(r'^yank-selected -p'), r'yank selection -s'),
     (re.compile(r'^yank-selected'), r'yank selection'),
 
-<<<<<<< HEAD
     (re.compile(r'^paste$'), r'open {clipboard}'),
     (re.compile(r'^paste -([twb])$'), r'open -\1 {clipboard}'),
     (re.compile(r'^paste -([twb])s$'), r'open -\1 {primary}'),
     (re.compile(r'^paste -s([twb])$'), r'open -\1 {primary}'),
-=======
+
     (re.compile(r'^completion-item-next'), r'completion-item-focus next'),
     (re.compile(r'^completion-item-prev'), r'completion-item-focus prev'),
->>>>>>> c8d39e89
 ]