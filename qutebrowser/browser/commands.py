# vim: ft=python fileencoding=utf-8 sts=4 sw=4 et:

# Copyright 2014-2019 Florian Bruhin (The Compiler) <mail@qutebrowser.org>
#
# This file is part of qutebrowser.
#
# qutebrowser is free software: you can redistribute it and/or modify
# it under the terms of the GNU General Public License as published by
# the Free Software Foundation, either version 3 of the License, or
# (at your option) any later version.
#
# qutebrowser is distributed in the hope that it will be useful,
# but WITHOUT ANY WARRANTY; without even the implied warranty of
# MERCHANTABILITY or FITNESS FOR A PARTICULAR PURPOSE.  See the
# GNU General Public License for more details.
#
# You should have received a copy of the GNU General Public License
# along with qutebrowser.  If not, see <http://www.gnu.org/licenses/>.

"""Command dispatcher for TabbedBrowser."""

import os.path
import shlex
import functools
import typing

from PyQt5.QtWidgets import QApplication, QTabBar
from PyQt5.QtCore import pyqtSlot, Qt, QUrl, QEvent, QUrlQuery

from qutebrowser.commands import userscripts, runners
from qutebrowser.api import cmdutils
from qutebrowser.config import config, configdata
from qutebrowser.browser import (urlmarks, browsertab, inspector, navigate,
                                 webelem, downloads)
from qutebrowser.keyinput import modeman, keyutils
from qutebrowser.utils import (message, usertypes, log, qtutils, urlutils,
                               objreg, utils, standarddir, debug)
from qutebrowser.utils.usertypes import KeyMode
from qutebrowser.misc import editor, guiprocess, objects
from qutebrowser.completion.models import urlmodel, miscmodels
from qutebrowser.mainwindow import mainwindow


class CommandDispatcher:

    """Command dispatcher for TabbedBrowser.

    Contains all commands which are related to the current tab.

    We can't simply add these commands to BrowserTab directly and use
    currentWidget() for TabbedBrowser.cmd because at the time
    cmdutils.register() decorators are run, currentWidget() will return None.

    Attributes:
        _win_id: The window ID the CommandDispatcher is associated with.
        _tabbed_browser: The TabbedBrowser used.
    """

    def __init__(self, win_id, tabbed_browser):
        self._win_id = win_id
        self._tabbed_browser = tabbed_browser

    def __repr__(self):
        return utils.get_repr(self)

    def _new_tabbed_browser(self, private):
        """Get a tabbed-browser from a new window."""
        args = QApplication.instance().arguments()
        if private and '--single-process' in args:
            raise cmdutils.CommandError("Private windows are unavailable with "
                                        "the single-process process model.")

        new_window = mainwindow.MainWindow(private=private)
        new_window.show()
        return new_window.tabbed_browser

    def _count(self) -> int:
        """Convenience method to get the widget count."""
        return self._tabbed_browser.widget.count()

    def _set_current_index(self, idx):
        """Convenience method to set the current widget index."""
        cmdutils.check_overflow(idx, 'int')
        self._tabbed_browser.widget.setCurrentIndex(idx)

    def _current_index(self):
        """Convenience method to get the current widget index."""
        return self._tabbed_browser.widget.currentIndex()

    def _current_url(self):
        """Convenience method to get the current url."""
        try:
            return self._tabbed_browser.current_url()
        except qtutils.QtValueError as e:
            msg = "Current URL is invalid"
            if e.reason:
                msg += " ({})".format(e.reason)
            msg += "!"
            raise cmdutils.CommandError(msg)

    def _current_title(self):
        """Convenience method to get the current title."""
        return self._current_widget().title()

    def _current_widget(self):
        """Get the currently active widget from a command."""
        widget = self._tabbed_browser.widget.currentWidget()
        if widget is None:
            raise cmdutils.CommandError("No WebView available yet!")
        return widget

    def _open(self, url, tab=False, background=False, window=False,
              related=False, private=None):
        """Helper function to open a page.

        Args:
            url: The URL to open as QUrl.
            tab: Whether to open in a new tab.
            background: Whether to open in the background.
            window: Whether to open in a new window
            private: If opening a new window, open it in private browsing mode.
                     If not given, inherit the current window's mode.
        """
        urlutils.raise_cmdexc_if_invalid(url)
        tabbed_browser = self._tabbed_browser
        cmdutils.check_exclusive((tab, background, window, private), 'tbwp')
        if window and private is None:
            private = self._tabbed_browser.is_private

        if window or private:
            tabbed_browser = self._new_tabbed_browser(private)
            tabbed_browser.tabopen(url)
        elif tab:
            tabbed_browser.tabopen(url, background=False, related=related)
        elif background:
            tabbed_browser.tabopen(url, background=True, related=related)
        else:
            widget = self._current_widget()
            widget.load_url(url)

    def _cntwidget(self, count=None):
        """Return a widget based on a count/idx.

        Args:
            count: The tab index, or None.

        Return:
            The current widget if count is None.
            The widget with the given tab ID if count is given.
            None if no widget was found.
        """
        if count is None:
            return self._tabbed_browser.widget.currentWidget()
        elif 1 <= count <= self._count():
            cmdutils.check_overflow(count + 1, 'int')
            return self._tabbed_browser.widget.widget(count - 1)
        else:
            return None

    def _tab_focus_last(self, *, show_error=True):
        """Select the tab which was last focused."""
        try:
            tab = objreg.get('last-focused-tab', scope='window',
                             window=self._win_id)
        except KeyError:
            if not show_error:
                return
            raise cmdutils.CommandError("No last focused tab!")
        idx = self._tabbed_browser.widget.indexOf(tab)
        if idx == -1:
            raise cmdutils.CommandError("Last focused tab vanished!")
        self._set_current_index(idx)

    def _get_selection_override(self, prev, next_, opposite):
        """Helper function for tab_close to get the tab to select.

        Args:
            prev: Force selecting the tab before the current tab.
            next_: Force selecting the tab after the current tab.
            opposite: Force selecting the tab in the opposite direction of
                      what's configured in 'tabs.select_on_remove'.

        Return:
            QTabBar.SelectLeftTab, QTabBar.SelectRightTab, or None if no change
            should be made.
        """
        cmdutils.check_exclusive((prev, next_, opposite), 'pno')
        if prev:
            return QTabBar.SelectLeftTab
        elif next_:
            return QTabBar.SelectRightTab
        elif opposite:
            conf_selection = config.val.tabs.select_on_remove
            if conf_selection == QTabBar.SelectLeftTab:
                return QTabBar.SelectRightTab
            elif conf_selection == QTabBar.SelectRightTab:
                return QTabBar.SelectLeftTab
            elif conf_selection == QTabBar.SelectPreviousTab:
                raise cmdutils.CommandError(
                    "-o is not supported with 'tabs.select_on_remove' set to "
                    "'last-used'!")
            else:  # pragma: no cover
                raise ValueError("Invalid select_on_remove value "
                                 "{!r}!".format(conf_selection))
        return None

    def _tab_close(self, tab, prev=False, next_=False, opposite=False):
        """Helper function for tab_close be able to handle message.async.

        Args:
            tab: Tab object to select be closed.
            prev: Force selecting the tab before the current tab.
            next_: Force selecting the tab after the current tab.
            opposite: Force selecting the tab in the opposite direction of
                      what's configured in 'tabs.select_on_remove'.
            count: The tab index to close, or None
        """
        tabbar = self._tabbed_browser.widget.tabBar()
        selection_override = self._get_selection_override(prev, next_,
                                                          opposite)

        if selection_override is None:
            self._tabbed_browser.close_tab(tab)
        else:
            old_selection_behavior = tabbar.selectionBehaviorOnRemove()
            tabbar.setSelectionBehaviorOnRemove(selection_override)
            self._tabbed_browser.close_tab(tab)
            tabbar.setSelectionBehaviorOnRemove(old_selection_behavior)

    @cmdutils.register(instance='command-dispatcher', scope='window')
    @cmdutils.argument('count', value=cmdutils.Value.count)
    def tab_close(self, prev=False, next_=False, opposite=False,
                  force=False, count=None):
        """Close the current/[count]th tab.

        Args:
            prev: Force selecting the tab before the current tab.
            next_: Force selecting the tab after the current tab.
            opposite: Force selecting the tab in the opposite direction of
                      what's configured in 'tabs.select_on_remove'.
            force: Avoid confirmation for pinned tabs.
            count: The tab index to close, or None
        """
        tab = self._cntwidget(count)
        if tab is None:
            return
        close = functools.partial(self._tab_close, tab, prev,
                                  next_, opposite)

        self._tabbed_browser.tab_close_prompt_if_pinned(tab, force, close)

    @cmdutils.register(instance='command-dispatcher', scope='window',
                       name='tab-pin')
    @cmdutils.argument('count', value=cmdutils.Value.count)
    def tab_pin(self, count=None):
        """Pin/Unpin the current/[count]th tab.

        Pinning a tab shrinks it to the size of its title text.
        Attempting to close a pinned tab will cause a confirmation,
        unless --force is passed.

        Args:
            count: The tab index to pin or unpin, or None
        """
        tab = self._cntwidget(count)
        if tab is None:
            return

        to_pin = not tab.data.pinned
        self._tabbed_browser.widget.set_tab_pinned(tab, to_pin)

    @cmdutils.register(instance='command-dispatcher', name='open',
                       maxsplit=0, scope='window')
    @cmdutils.argument('url', completion=urlmodel.url)
    @cmdutils.argument('count', value=cmdutils.Value.count)
    def openurl(self, url=None, related=False,
                bg=False, tab=False, window=False, count=None, secure=False,
                private=False):
        """Open a URL in the current/[count]th tab.

        If the URL contains newlines, each line gets opened in its own tab.

        Args:
            url: The URL to open.
            bg: Open in a new background tab.
            tab: Open in a new tab.
            window: Open in a new window.
            related: If opening a new tab, position the tab as related to the
                     current one (like clicking on a link).
            count: The tab index to open the URL in, or None.
            secure: Force HTTPS.
            private: Open a new window in private browsing mode.
        """
        if url is None:
            urls = [config.val.url.default_page]
        else:
            urls = self._parse_url_input(url)

        for i, cur_url in enumerate(urls):
            if secure:
                cur_url.setScheme('https')
            if not window and i > 0:
                tab = False
                bg = True

            if tab or bg or window or private:
                self._open(cur_url, tab, bg, window, related=related,
                           private=private)
            else:
                curtab = self._cntwidget(count)
                if curtab is None:
                    if count is None:
                        # We want to open a URL in the current tab, but none
                        # exists yet.
                        self._tabbed_browser.tabopen(cur_url)
                    else:
                        # Explicit count with a tab that doesn't exist.
                        return
                elif curtab.navigation_blocked():
                    message.info("Tab is pinned!")
                else:
                    curtab.load_url(cur_url)

    def _parse_url(self, url, *, force_search=False):
        """Parse a URL or quickmark or search query.

        Args:
            url: The URL to parse.
            force_search: Whether to force a search even if the content can be
                          interpreted as a URL or a path.

        Return:
            A URL that can be opened.
        """
        try:
            return objreg.get('quickmark-manager').get(url)
        except urlmarks.Error:
            try:
                return urlutils.fuzzy_url(url, force_search=force_search)
            except urlutils.InvalidUrlError as e:
                # We don't use cmdutils.CommandError here as this can be
                # called async from edit_url
                message.error(str(e))
                return None

    def _parse_url_input(self, url):
        """Parse a URL or newline-separated list of URLs.

        Args:
            url: The URL or list to parse.

        Return:
            A list of URLs that can be opened.
        """
        if isinstance(url, QUrl):
            yield url
            return

        force_search = False
        urllist = [u for u in url.split('\n') if u.strip()]
        if (len(urllist) > 1 and not urlutils.is_url(urllist[0]) and
                urlutils.get_path_if_valid(urllist[0], check_exists=True)
                is None):
            urllist = [url]
            force_search = True
        for cur_url in urllist:
            parsed = self._parse_url(cur_url, force_search=force_search)
            if parsed is not None:
                yield parsed

    @cmdutils.register(instance='command-dispatcher', scope='window')
    def tab_clone(self, bg=False, window=False):
        """Duplicate the current tab.

        Args:
            bg: Open in a background tab.
            window: Open in a new window.

        Return:
            The new QWebView.
        """
        cmdutils.check_exclusive((bg, window), 'bw')
        curtab = self._current_widget()
        cur_title = self._tabbed_browser.widget.page_title(
            self._current_index())
        try:
            history = curtab.history.private_api.serialize()
        except browsertab.WebTabError as e:
            raise cmdutils.CommandError(e)

        # The new tab could be in a new tabbed_browser (e.g. because of
        # tabs.tabs_are_windows being set)
        if window:
            new_tabbed_browser = self._new_tabbed_browser(
                private=self._tabbed_browser.is_private)
        else:
            new_tabbed_browser = self._tabbed_browser
        newtab = new_tabbed_browser.tabopen(background=bg)
        new_tabbed_browser = objreg.get('tabbed-browser', scope='window',
                                        window=newtab.win_id)
        idx = new_tabbed_browser.widget.indexOf(newtab)

        new_tabbed_browser.widget.set_page_title(idx, cur_title)
        if curtab.data.should_show_icon():
            new_tabbed_browser.widget.setTabIcon(idx, curtab.icon())
            if config.val.tabs.tabs_are_windows:
                new_tabbed_browser.widget.window().setWindowIcon(curtab.icon())

        newtab.data.keep_icon = True
        newtab.history.private_api.deserialize(history)
        newtab.zoom.set_factor(curtab.zoom.factor())
        new_tabbed_browser.widget.set_tab_pinned(newtab, curtab.data.pinned)
        return newtab

    @cmdutils.register(instance='command-dispatcher', scope='window',
                       maxsplit=0)
    @cmdutils.argument('index', completion=miscmodels.other_buffer)
    def tab_take(self, index, keep=False):
        """Take a tab from another window.

        Args:
            index: The [win_id/]index of the tab to take. Or a substring
                   in which case the closest match will be taken.
            keep: If given, keep the old tab around.
        """
        tabbed_browser, tab = self._resolve_buffer_index(index)

        if tabbed_browser is self._tabbed_browser:
            raise cmdutils.CommandError("Can't take a tab from the same "
                                        "window")

        self._open(tab.url(), tab=True)
        if not keep:
            tabbed_browser.close_tab(tab, add_undo=False)

    @cmdutils.register(instance='command-dispatcher', scope='window')
    @cmdutils.argument('win_id', completion=miscmodels.window)
    @cmdutils.argument('count', value=cmdutils.Value.count)
    def tab_give(self, win_id: int = None, keep: bool = False,
                 count: int = None) -> None:
        """Give the current tab to a new or existing window if win_id given.

        If no win_id is given, the tab will get detached into a new window.

        Args:
            win_id: The window ID of the window to give the current tab to.
            keep: If given, keep the old tab around.
            count: Overrides win_id (index starts at 1 for win_id=0).
        """
        if count is not None:
            win_id = count - 1

        if win_id == self._win_id:
            raise cmdutils.CommandError("Can't give a tab to the same window")

        if win_id is None:
            if self._count() < 2 and not keep:
                raise cmdutils.CommandError("Cannot detach from a window with "
                                            "only one tab")

            tabbed_browser = self._new_tabbed_browser(
                private=self._tabbed_browser.is_private)
        else:
            if win_id not in objreg.window_registry:
                raise cmdutils.CommandError(
                    "There's no window with id {}!".format(win_id))

            tabbed_browser = objreg.get('tabbed-browser', scope='window',
                                        window=win_id)

        tabbed_browser.tabopen(self._current_url())
        if not keep:
            self._tabbed_browser.close_tab(self._current_widget(),
                                           add_undo=False)

    def _back_forward(self, tab, bg, window, count, forward):
        """Helper function for :back/:forward."""
        history = self._current_widget().history
        # Catch common cases before e.g. cloning tab
        if not forward and not history.can_go_back():
            raise cmdutils.CommandError("At beginning of history.")
        if forward and not history.can_go_forward():
            raise cmdutils.CommandError("At end of history.")

        if tab or bg or window:
            widget = self.tab_clone(bg, window)
        else:
            widget = self._current_widget()

        try:
            if forward:
                widget.history.forward(count)
            else:
                widget.history.back(count)
        except browsertab.WebTabError as e:
            raise cmdutils.CommandError(e)

    @cmdutils.register(instance='command-dispatcher', scope='window')
    @cmdutils.argument('count', value=cmdutils.Value.count)
    def back(self, tab=False, bg=False, window=False, count=1):
        """Go back in the history of the current tab.

        Args:
            tab: Go back in a new tab.
            bg: Go back in a background tab.
            window: Go back in a new window.
            count: How many pages to go back.
        """
        self._back_forward(tab, bg, window, count, forward=False)

    @cmdutils.register(instance='command-dispatcher', scope='window')
    @cmdutils.argument('count', value=cmdutils.Value.count)
    def forward(self, tab=False, bg=False, window=False, count=1):
        """Go forward in the history of the current tab.

        Args:
            tab: Go forward in a new tab.
            bg: Go forward in a background tab.
            window: Go forward in a new window.
            count: How many pages to go forward.
        """
        self._back_forward(tab, bg, window, count, forward=True)

    @cmdutils.register(instance='command-dispatcher', scope='window')
    @cmdutils.argument('where', choices=['prev', 'next', 'up', 'increment',
                                         'decrement'])
    @cmdutils.argument('count', value=cmdutils.Value.count)
    def navigate(self, where: str, tab: bool = False, bg: bool = False,
                 window: bool = False, count: int = 1) -> None:
        """Open typical prev/next links or navigate using the URL path.

        This tries to automatically click on typical _Previous Page_ or
        _Next Page_ links using some heuristics.

        Alternatively it can navigate by changing the current URL.

        Args:
            where: What to open.

                - `prev`: Open a _previous_ link.
                - `next`: Open a _next_ link.
                - `up`: Go up a level in the current URL.
                - `increment`: Increment the last number in the URL.
                  Uses the
                  link:settings{outsuffix}#url.incdec_segments[url.incdec_segments]
                  config option.
                - `decrement`: Decrement the last number in the URL.
                  Uses the
                  link:settings{outsuffix}#url.incdec_segments[url.incdec_segments]
                  config option.

            tab: Open in a new tab.
            bg: Open in a background tab.
            window: Open in a new window.
            count: For `increment` and `decrement`, the number to change the
                   URL by. For `up`, the number of levels to go up in the URL.
        """
        cmdutils.check_exclusive((tab, bg, window), 'tbw')
        widget = self._current_widget()
        url = self._current_url()

        handlers = {
            'prev': functools.partial(navigate.prevnext, prev=True),
            'next': functools.partial(navigate.prevnext, prev=False),
            'up': navigate.path_up,
            'decrement': functools.partial(navigate.incdec,
                                           inc_or_dec='decrement'),
            'increment': functools.partial(navigate.incdec,
                                           inc_or_dec='increment'),
        }  # type: typing.Dict[str, typing.Callable]

        try:
            if where in ['prev', 'next']:
                handler = handlers[where]
                handler(browsertab=widget, win_id=self._win_id, baseurl=url,
                        tab=tab, background=bg, window=window)
            elif where in ['up', 'increment', 'decrement']:
                if where == 'up':
                    url = url.adjusted(QUrl.RemoveFragment | QUrl.RemoveQuery)
                new_url = handlers[where](url, count)
                self._open(new_url, tab, bg, window, related=True)
            else:  # pragma: no cover
                raise ValueError("Got called with invalid value {} for "
                                 "`where'.".format(where))
        except navigate.Error as e:
            raise cmdutils.CommandError(e)

    @cmdutils.register(instance='command-dispatcher', scope='window')
    @cmdutils.argument('count', value=cmdutils.Value.count)
    @cmdutils.argument('top_navigate', metavar='ACTION',
                       choices=('prev', 'decrement'))
    @cmdutils.argument('bottom_navigate', metavar='ACTION',
                       choices=('next', 'increment'))
    def scroll_page(self, x: float, y: float, *,
                    top_navigate: str = None, bottom_navigate: str = None,
                    count: int = 1) -> None:
        """Scroll the frame page-wise.

        Args:
            x: How many pages to scroll to the right.
            y: How many pages to scroll down.
            bottom_navigate: :navigate action (next, increment) to run when
                             scrolling down at the bottom of the page.
            top_navigate: :navigate action (prev, decrement) to run when
                          scrolling up at the top of the page.
            count: multiplier
        """
        tab = self._current_widget()
        if not tab.url().isValid():
            # See https://github.com/qutebrowser/qutebrowser/issues/701
            return

        if bottom_navigate is not None and tab.scroller.at_bottom():
            self.navigate(bottom_navigate)
            return
        elif top_navigate is not None and tab.scroller.at_top():
            self.navigate(top_navigate)
            return

        try:
            tab.scroller.delta_page(count * x, count * y)
        except OverflowError:
            raise cmdutils.CommandError(
                "Numeric argument is too large for internal int "
                "representation.")

    def _yank_url(self, what):
        """Helper method for yank() to get the URL to copy."""
        assert what in ['url', 'pretty-url', 'markdown'], what
        flags = QUrl.RemovePassword
        if what == 'pretty-url':
            flags |= QUrl.DecodeReserved
        else:
            flags |= QUrl.FullyEncoded
        url = QUrl(self._current_url())
        url_query = QUrlQuery()
        url_query_str = urlutils.query_string(url)
        if '&' not in url_query_str and ';' in url_query_str:
            url_query.setQueryDelimiters('=', ';')
        url_query.setQuery(url_query_str)
        for key in dict(url_query.queryItems()):
            if key in config.val.url.yank_ignored_parameters:
                url_query.removeQueryItem(key)
        url.setQuery(url_query)
        return url.toString(flags)

    @cmdutils.register(instance='command-dispatcher', scope='window')
    @cmdutils.argument('what', choices=['selection', 'url', 'pretty-url',
<<<<<<< HEAD
                                        'title', 'domain', 'markdown',
                                        'inline'])
    def yank(self, what='url', inline=None,
             sel=False, keep=False, quiet=False):
        """Yank something to the clipboard or primary selection.
=======
                                        'title', 'domain', 'markdown'])
    def yank(self, what='url', sel=False, keep=False, quiet=False):
        """Yank (copy) something to the clipboard or primary selection.
>>>>>>> 345cae3a

        Args:
            what: What to yank.

                - `url`: The current URL.
                - `pretty-url`: The URL in pretty decoded form.
                - `title`: The current page's title.
                - `domain`: The current scheme, domain, and port number.
                - `selection`: The selection under the cursor.
                - `markdown`: Yank title and URL in markdown format.
                - `inline`: Yank the text contained in the 'inline' argument.

            sel: Use the primary selection instead of the clipboard.
            keep: Stay in visual mode after yanking the selection.
            quiet: Don't show an information message.
            inline: A block of text, to be yanked if 'what'
                is inline and ignored otherwise.
        """
        if what == 'inline':
            s = inline
            what = 'inline block'
        elif what == 'title':
            s = self._tabbed_browser.widget.page_title(self._current_index())
        elif what == 'domain':
            port = self._current_url().port()
            s = '{}://{}{}'.format(self._current_url().scheme(),
                                   self._current_url().host(),
                                   ':' + str(port) if port > -1 else '')
        elif what in ['url', 'pretty-url']:
            s = self._yank_url(what)
            what = 'URL'  # For printing
        elif what == 'selection':
            def _selection_callback(s):
                if not s and not quiet:
                    message.info("Nothing to yank")
                    return
                self._yank_to_target(s, sel, what, keep, quiet)

            caret = self._current_widget().caret
            caret.selection(callback=_selection_callback)
            return
        elif what == 'markdown':
            idx = self._current_index()
            title = self._tabbed_browser.widget.page_title(idx)
            url = self._yank_url(what)
            s = '[{}]({})'.format(title, url)
            what = 'markdown URL'  # For printing
        else:  # pragma: no cover
            raise ValueError("Invalid value {!r} for `what'.".format(what))

        self._yank_to_target(s, sel, what, keep, quiet)

    def _yank_to_target(self, s, sel, what, keep, quiet):
        if sel and utils.supports_selection():
            target = "primary selection"
        else:
            sel = False
            target = "clipboard"

        utils.set_clipboard(s, selection=sel)
        if what != 'selection':
            if not quiet:
                message.info("Yanked {} to {}: {}".format(what, target, s))
        else:
            if not quiet:
                message.info("{} {} yanked to {}".format(
                    len(s), "char" if len(s) == 1 else "chars", target))
            if not keep:
                modeman.leave(self._win_id, KeyMode.caret, "yank selected",
                              maybe=True)

    @cmdutils.register(instance='command-dispatcher', scope='window')
    def tab_only(self, prev=False, next_=False, force=False):
        """Close all tabs except for the current one.

        Args:
            prev: Keep tabs before the current.
            next_: Keep tabs after the current.
            force: Avoid confirmation for pinned tabs.
        """
        cmdutils.check_exclusive((prev, next_), 'pn')
        cur_idx = self._tabbed_browser.widget.currentIndex()
        assert cur_idx != -1

        def _to_close(i):
            """Helper method to check if a tab should be closed or not."""
            return not (i == cur_idx or
                        (prev and i < cur_idx) or
                        (next_ and i > cur_idx))

        # close as many tabs as we can
        first_tab = True
        pinned_tabs_cleanup = False
        for i, tab in enumerate(self._tabbed_browser.widgets()):
            if _to_close(i):
                if force or not tab.data.pinned:
                    self._tabbed_browser.close_tab(tab, new_undo=first_tab)
                    first_tab = False
                else:
                    pinned_tabs_cleanup = tab

        # Check to see if we would like to close any pinned tabs
        if pinned_tabs_cleanup:
            self._tabbed_browser.tab_close_prompt_if_pinned(
                pinned_tabs_cleanup,
                force,
                lambda: self.tab_only(
                    prev=prev, next_=next_, force=True),
                text="Are you sure you want to close pinned tabs?")

    @cmdutils.register(instance='command-dispatcher', scope='window')
    def undo(self):
        """Re-open the last closed tab or tabs."""
        try:
            self._tabbed_browser.undo()
        except IndexError:
            raise cmdutils.CommandError("Nothing to undo!")

    @cmdutils.register(instance='command-dispatcher', scope='window')
    @cmdutils.argument('count', value=cmdutils.Value.count)
    def tab_prev(self, count=1):
        """Switch to the previous tab, or switch [count] tabs back.

        Args:
            count: How many tabs to switch back.
        """
        if self._count() == 0:
            # Running :tab-prev after last tab was closed
            # See https://github.com/qutebrowser/qutebrowser/issues/1448
            return
        newidx = self._current_index() - count
        if newidx >= 0:
            self._set_current_index(newidx)
        elif config.val.tabs.wrap:
            self._set_current_index(newidx % self._count())
        else:
            log.webview.debug("First tab")

    @cmdutils.register(instance='command-dispatcher', scope='window')
    @cmdutils.argument('count', value=cmdutils.Value.count)
    def tab_next(self, count=1):
        """Switch to the next tab, or switch [count] tabs forward.

        Args:
            count: How many tabs to switch forward.
        """
        if self._count() == 0:
            # Running :tab-next after last tab was closed
            # See https://github.com/qutebrowser/qutebrowser/issues/1448
            return
        newidx = self._current_index() + count
        if newidx < self._count():
            self._set_current_index(newidx)
        elif config.val.tabs.wrap:
            self._set_current_index(newidx % self._count())
        else:
            log.webview.debug("Last tab")

    def _resolve_buffer_index(self, index):
        """Resolve a buffer index to the tabbedbrowser and tab.

        Args:
            index: The [win_id/]index of the tab to be selected. Or a substring
                   in which case the closest match will be focused.
        """
        index_parts = index.split('/', 1)

        try:
            for part in index_parts:
                int(part)
        except ValueError:
            model = miscmodels.buffer()
            model.set_pattern(index)
            if model.count() > 0:
                index = model.data(model.first_item())
                index_parts = index.split('/', 1)
            else:
                raise cmdutils.CommandError(
                    "No matching tab for: {}".format(index))

        if len(index_parts) == 2:
            win_id = int(index_parts[0])
            idx = int(index_parts[1])
        elif len(index_parts) == 1:
            idx = int(index_parts[0])
            active_win = objreg.get('app').activeWindow()
            if active_win is None:
                # Not sure how you enter a command without an active window...
                raise cmdutils.CommandError(
                    "No window specified and couldn't find active window!")
            win_id = active_win.win_id

        if win_id not in objreg.window_registry:
            raise cmdutils.CommandError(
                "There's no window with id {}!".format(win_id))

        tabbed_browser = objreg.get('tabbed-browser', scope='window',
                                    window=win_id)
        if not 0 < idx <= tabbed_browser.widget.count():
            raise cmdutils.CommandError(
                "There's no tab with index {}!".format(idx))

        return (tabbed_browser, tabbed_browser.widget.widget(idx-1))

    @cmdutils.register(instance='command-dispatcher', scope='window',
                       maxsplit=0)
    @cmdutils.argument('index', completion=miscmodels.buffer)
    @cmdutils.argument('count', value=cmdutils.Value.count)
    def buffer(self, index=None, count=None):
        """Select tab by index or url/title best match.

        Focuses window if necessary when index is given. If both index and
        count are given, use count.

        With neither index nor count given, open the qute://tabs page.

        Args:
            index: The [win_id/]index of the tab to focus. Or a substring
                   in which case the closest match will be focused.
            count: The tab index to focus, starting with 1.
        """
        if count is None and index is None:
            self.openurl('qute://tabs/', tab=True)
            return

        if count is not None:
            index = str(count)

        tabbed_browser, tab = self._resolve_buffer_index(index)

        window = tabbed_browser.widget.window()
        window.activateWindow()
        window.raise_()
        tabbed_browser.widget.setCurrentWidget(tab)

    @cmdutils.register(instance='command-dispatcher', scope='window')
    @cmdutils.argument('index', choices=['last'])
    @cmdutils.argument('count', value=cmdutils.Value.count)
    def tab_focus(self, index: typing.Union[str, int] = None,
                  count: int = None, no_last: bool = False) -> None:
        """Select the tab given as argument/[count].

        If neither count nor index are given, it behaves like tab-next.
        If both are given, use count.

        Args:
            index: The tab index to focus, starting with 1. The special value
                   `last` focuses the last focused tab (regardless of count).
                   Negative indices count from the end, such that -1 is the
                   last tab.
            count: The tab index to focus, starting with 1.
            no_last: Whether to avoid focusing last tab if already focused.
        """
        index = count if count is not None else index

        if index == 'last':
            self._tab_focus_last()
            return
        elif index is None:
            self.tab_next()
            return

        assert isinstance(index, int)

        if index < 0:
            index = self._count() + index + 1

        if not no_last and index == self._current_index() + 1:
            self._tab_focus_last(show_error=False)
            return

        if 1 <= index <= self._count():
            self._set_current_index(index - 1)
        else:
            raise cmdutils.CommandError("There's no tab with index {}!".format(
                index))

    @cmdutils.register(instance='command-dispatcher', scope='window')
    @cmdutils.argument('index', choices=['+', '-'])
    @cmdutils.argument('count', value=cmdutils.Value.count)
    def tab_move(self, index: typing.Union[str, int] = None,
                 count: int = None) -> None:
        """Move the current tab according to the argument and [count].

        If neither is given, move it to the first position.

        Args:
            index: `+` or `-` to move relative to the current tab by
                   count, or a default of 1 space.
                   A tab index to move to that index.
            count: If moving relatively: Offset.
                   If moving absolutely: New position (default: 0). This
                   overrides the index argument, if given.
        """
        if index in ['+', '-']:
            # relative moving
            new_idx = self._current_index()
            delta = 1 if count is None else count
            if index == '-':
                new_idx -= delta
            elif index == '+':  # pragma: no branch
                new_idx += delta

            if config.val.tabs.wrap:
                new_idx %= self._count()
        else:
            # absolute moving
            if count is not None:
                new_idx = count - 1
            elif index is not None:
                assert isinstance(index, int)
                new_idx = index - 1 if index >= 0 else index + self._count()
            else:
                new_idx = 0

        if not 0 <= new_idx < self._count():
            raise cmdutils.CommandError("Can't move tab to position {}!"
                                        .format(new_idx + 1))

        cur_idx = self._current_index()
        cmdutils.check_overflow(cur_idx, 'int')
        cmdutils.check_overflow(new_idx, 'int')
        self._tabbed_browser.widget.tabBar().moveTab(cur_idx, new_idx)

    @cmdutils.register(instance='command-dispatcher', scope='window',
                       maxsplit=0, no_replace_variables=True)
    @cmdutils.argument('count', value=cmdutils.Value.count)
    def spawn(self, cmdline, userscript=False, verbose=False,
              output=False, detach=False, count=None):
        """Spawn a command in a shell.

        Args:
            userscript: Run the command as a userscript. You can use an
                        absolute path, or store the userscript in one of those
                        locations:
                            - `~/.local/share/qutebrowser/userscripts`
                              (or `$XDG_DATA_HOME`)
                            - `/usr/share/qutebrowser/userscripts`
            verbose: Show notifications when the command started/exited.
            output: Whether the output should be shown in a new tab.
            detach: Whether the command should be detached from qutebrowser.
            cmdline: The commandline to execute.
            count: Given to userscripts as $QUTE_COUNT.
        """
        cmdutils.check_exclusive((userscript, detach), 'ud')
        try:
            cmd, *args = shlex.split(cmdline)
        except ValueError as e:
            raise cmdutils.CommandError("Error while splitting command: "
                                        "{}".format(e))

        args = runners.replace_variables(self._win_id, args)

        log.procs.debug("Executing {} with args {}, userscript={}".format(
            cmd, args, userscript))

        @pyqtSlot()
        def _on_proc_finished():
            if output:
                tb = objreg.get('tabbed-browser', scope='window',
                                window='last-focused')
                tb.load_url(QUrl('qute://spawn-output'), newtab=True)

        if userscript:
            def _selection_callback(s):
                try:
                    runner = self._run_userscript(s, cmd, args, verbose, count)
                    runner.finished.connect(_on_proc_finished)
                except cmdutils.CommandError as e:
                    message.error(str(e))

            # ~ expansion is handled by the userscript module.
            # dirty hack for async call because of:
            # https://bugreports.qt.io/browse/QTBUG-53134
            # until it fixed or blocked async call implemented:
            # https://github.com/qutebrowser/qutebrowser/issues/3327
            caret = self._current_widget().caret
            caret.selection(callback=_selection_callback)
        else:
            cmd = os.path.expanduser(cmd)
            proc = guiprocess.GUIProcess(what='command', verbose=verbose,
                                         parent=self._tabbed_browser)
            if detach:
                proc.start_detached(cmd, args)
            else:
                proc.start(cmd, args)
            proc.finished.connect(_on_proc_finished)

    def _run_userscript(self, selection, cmd, args, verbose, count):
        """Run a userscript given as argument.

        Args:
            cmd: The userscript to run.
            args: Arguments to pass to the userscript.
            verbose: Show notifications when the command started/exited.
            count: Exposed to the userscript.
        """
        env = {
            'QUTE_MODE': 'command',
            'QUTE_SELECTED_TEXT': selection,
        }

        if count is not None:
            env['QUTE_COUNT'] = str(count)

        idx = self._current_index()
        if idx != -1:
            env['QUTE_TITLE'] = self._tabbed_browser.widget.page_title(idx)

        # FIXME:qtwebengine: If tab is None, run_async will fail!
        tab = self._tabbed_browser.widget.currentWidget()

        try:
            url = self._tabbed_browser.current_url()
        except qtutils.QtValueError:
            pass
        else:
            env['QUTE_URL'] = url.toString(QUrl.FullyEncoded)

        try:
            runner = userscripts.run_async(
                tab, cmd, *args, win_id=self._win_id, env=env, verbose=verbose)
        except userscripts.Error as e:
            raise cmdutils.CommandError(e)
        return runner

    @cmdutils.register(instance='command-dispatcher', scope='window')
    def quickmark_save(self):
        """Save the current page as a quickmark."""
        quickmark_manager = objreg.get('quickmark-manager')
        quickmark_manager.prompt_save(self._current_url())

    @cmdutils.register(instance='command-dispatcher', scope='window',
                       maxsplit=0)
    @cmdutils.argument('name', completion=miscmodels.quickmark)
    def quickmark_load(self, name, tab=False, bg=False, window=False):
        """Load a quickmark.

        Args:
            name: The name of the quickmark to load.
            tab: Load the quickmark in a new tab.
            bg: Load the quickmark in a new background tab.
            window: Load the quickmark in a new window.
        """
        try:
            url = objreg.get('quickmark-manager').get(name)
        except urlmarks.Error as e:
            raise cmdutils.CommandError(str(e))
        self._open(url, tab, bg, window)

    @cmdutils.register(instance='command-dispatcher', scope='window',
                       maxsplit=0)
    @cmdutils.argument('name', completion=miscmodels.quickmark)
    def quickmark_del(self, name=None):
        """Delete a quickmark.

        Args:
            name: The name of the quickmark to delete. If not given, delete the
                  quickmark for the current page (choosing one arbitrarily
                  if there are more than one).
        """
        quickmark_manager = objreg.get('quickmark-manager')
        if name is None:
            url = self._current_url()
            try:
                name = quickmark_manager.get_by_qurl(url)
            except urlmarks.DoesNotExistError as e:
                raise cmdutils.CommandError(str(e))
        try:
            quickmark_manager.delete(name)
        except KeyError:
            raise cmdutils.CommandError("Quickmark '{}' not found!"
                                        .format(name))

    @cmdutils.register(instance='command-dispatcher', scope='window')
    def bookmark_add(self, url=None, title=None, toggle=False):
        """Save the current page as a bookmark, or a specific url.

        If no url and title are provided, then save the current page as a
        bookmark.
        If a url and title have been provided, then save the given url as
        a bookmark with the provided title.

        You can view all saved bookmarks on the
        link:qute://bookmarks[bookmarks page].

        Args:
            url: url to save as a bookmark. If not given, use url of current
                 page.
            title: title of the new bookmark.
            toggle: remove the bookmark instead of raising an error if it
                    already exists.
        """
        if url and not title:
            raise cmdutils.CommandError('Title must be provided if url has '
                                        'been provided')
        bookmark_manager = objreg.get('bookmark-manager')
        if not url:
            url = self._current_url()
        else:
            try:
                url = urlutils.fuzzy_url(url)
            except urlutils.InvalidUrlError as e:
                raise cmdutils.CommandError(e)
        if not title:
            title = self._current_title()
        try:
            was_added = bookmark_manager.add(url, title, toggle=toggle)
        except urlmarks.Error as e:
            raise cmdutils.CommandError(str(e))
        else:
            msg = "Bookmarked {}" if was_added else "Removed bookmark {}"
            message.info(msg.format(url.toDisplayString()))

    @cmdutils.register(instance='command-dispatcher', scope='window',
                       maxsplit=0)
    @cmdutils.argument('url', completion=miscmodels.bookmark)
    def bookmark_load(self, url, tab=False, bg=False, window=False,
                      delete=False):
        """Load a bookmark.

        Args:
            url: The url of the bookmark to load.
            tab: Load the bookmark in a new tab.
            bg: Load the bookmark in a new background tab.
            window: Load the bookmark in a new window.
            delete: Whether to delete the bookmark afterwards.
        """
        try:
            qurl = urlutils.fuzzy_url(url)
        except urlutils.InvalidUrlError as e:
            raise cmdutils.CommandError(e)
        self._open(qurl, tab, bg, window)
        if delete:
            self.bookmark_del(url)

    @cmdutils.register(instance='command-dispatcher', scope='window',
                       maxsplit=0)
    @cmdutils.argument('url', completion=miscmodels.bookmark)
    def bookmark_del(self, url=None):
        """Delete a bookmark.

        Args:
            url: The url of the bookmark to delete. If not given, use the
                 current page's url.
        """
        if url is None:
            url = self._current_url().toString(QUrl.RemovePassword |
                                               QUrl.FullyEncoded)
        try:
            objreg.get('bookmark-manager').delete(url)
        except KeyError:
            raise cmdutils.CommandError("Bookmark '{}' not found!".format(url))

    @cmdutils.register(instance='command-dispatcher', name='inspector',
                       scope='window')
    def toggle_inspector(self):
        """Toggle the web inspector.

        Note: Due a bug in Qt, the inspector will show incorrect request
        headers in the network tab.
        """
        tab = self._current_widget()
        # FIXME:qtwebengine have a proper API for this
        page = tab._widget.page()  # pylint: disable=protected-access

        try:
            if tab.data.inspector is None:
                tab.data.inspector = inspector.create()
                tab.data.inspector.inspect(page)
                tab.data.inspector.show()
            else:
                tab.data.inspector.toggle(page)
        except inspector.WebInspectorError as e:
            raise cmdutils.CommandError(e)

    @cmdutils.register(instance='command-dispatcher', scope='window')
    def download(self, url=None, *, mhtml_=False, dest=None):
        """Download a given URL, or current page if no URL given.

        Args:
            url: The URL to download. If not given, download the current page.
            dest: The file path to write the download to, or None to ask.
            mhtml_: Download the current page and all assets as mhtml file.
        """
        # FIXME:qtwebengine do this with the QtWebEngine download manager?
        download_manager = objreg.get('qtnetwork-download-manager')
        target = None
        if dest is not None:
            dest = downloads.transform_path(dest)
            if dest is None:
                raise cmdutils.CommandError("Invalid target filename")
            target = downloads.FileDownloadTarget(dest)

        tab = self._current_widget()
        user_agent = tab.private_api.user_agent()

        if url:
            if mhtml_:
                raise cmdutils.CommandError("Can only download the current "
                                            "page as mhtml.")
            url = urlutils.qurl_from_user_input(url)
            urlutils.raise_cmdexc_if_invalid(url)
            download_manager.get(url, user_agent=user_agent, target=target)
        elif mhtml_:
            tab = self._current_widget()
            if tab.backend == usertypes.Backend.QtWebEngine:
                webengine_download_manager = objreg.get(
                    'webengine-download-manager')
                try:
                    webengine_download_manager.get_mhtml(tab, target)
                except browsertab.UnsupportedOperationError as e:
                    raise cmdutils.CommandError(e)
            else:
                download_manager.get_mhtml(tab, target)
        else:
            qnam = tab.private_api.networkaccessmanager()

            suggested_fn = downloads.suggested_fn_from_title(
                self._current_url().path(), tab.title()
            )

            download_manager.get(
                self._current_url(),
                user_agent=user_agent,
                qnam=qnam,
                target=target,
                suggested_fn=suggested_fn
            )

    @cmdutils.register(instance='command-dispatcher', scope='window')
    def view_source(self, edit=False, pygments=False):
        """Show the source of the current page in a new tab.

        Args:
            edit: Edit the source in the editor instead of opening a tab.
            pygments: Use pygments to generate the view. This is always
                      the case for QtWebKit. For QtWebEngine it may display
                      slightly different source.
                      Some JavaScript processing may be applied.
        """
        tab = self._current_widget()
        try:
            current_url = self._current_url()
        except cmdutils.CommandError as e:
            message.error(str(e))
            return

        if current_url.scheme() == 'view-source' or tab.data.viewing_source:
            raise cmdutils.CommandError("Already viewing source!")

        if edit:
            ed = editor.ExternalEditor(self._tabbed_browser)
            tab.dump_async(ed.edit)
        else:
            tab.action.show_source(pygments)

    @cmdutils.register(instance='command-dispatcher', scope='window')
    def history(self, tab=True, bg=False, window=False):
        """Show browsing history.

        Args:
            tab: Open in a new tab.
            bg: Open in a background tab.
            window: Open in a new window.
        """
        url = QUrl('qute://history/')
        self._open(url, tab, bg, window)

    @cmdutils.register(instance='command-dispatcher', name='help',
                       scope='window')
    @cmdutils.argument('topic', completion=miscmodels.helptopic)
    def show_help(self, tab=False, bg=False, window=False, topic=None):
        r"""Show help about a command or setting.

        Args:
            tab: Open in a new tab.
            bg: Open in a background tab.
            window: Open in a new window.
            topic: The topic to show help for.

                   - :__command__ for commands.
                   - __section__.__option__ for settings.
        """
        if topic is None:
            path = 'index.html'
        elif topic.startswith(':'):
            command = topic[1:]
            if command not in objects.commands:
                raise cmdutils.CommandError("Invalid command {}!".format(
                    command))
            path = 'commands.html#{}'.format(command)
        elif topic in configdata.DATA:
            path = 'settings.html#{}'.format(topic)
        else:
            raise cmdutils.CommandError("Invalid help topic {}!".format(topic))
        url = QUrl('qute://help/{}'.format(path))
        self._open(url, tab, bg, window)

    @cmdutils.register(instance='command-dispatcher', scope='window')
    def messages(self, level='info', plain=False, tab=False, bg=False,
                 window=False):
        """Show a log of past messages.

        Args:
            level: Include messages with `level` or higher severity.
                   Valid values: vdebug, debug, info, warning, error, critical.
            plain: Whether to show plaintext (as opposed to html).
            tab: Open in a new tab.
            bg: Open in a background tab.
            window: Open in a new window.
        """
        if level.upper() not in log.LOG_LEVELS:
            raise cmdutils.CommandError("Invalid log level {}!".format(level))
        if plain:
            url = QUrl('qute://plainlog?level={}'.format(level))
        else:
            url = QUrl('qute://log?level={}'.format(level))
        self._open(url, tab, bg, window)

    def _open_editor_cb(self, elem):
        """Open editor after the focus elem was found in open_editor."""
        if elem is None:
            message.error("No element focused!")
            return
        if not elem.is_editable(strict=True):
            message.error("Focused element is not editable!")
            return

        text = elem.value()
        if text is None:
            message.error("Could not get text from the focused element.")
            return
        assert isinstance(text, str), text

        caret_position = elem.caret_position()

        ed = editor.ExternalEditor(watch=True, parent=self._tabbed_browser)
        ed.file_updated.connect(functools.partial(
            self.on_file_updated, ed, elem))
        ed.editing_finished.connect(lambda: mainwindow.raise_window(
            objreg.last_focused_window(), alert=False))
        ed.edit(text, caret_position)

    @cmdutils.register(instance='command-dispatcher', scope='window')
    def open_editor(self):
        """Open an external editor with the currently selected form field.

        The editor which should be launched can be configured via the
        `editor.command` config option.
        """
        tab = self._current_widget()
        tab.elements.find_focused(self._open_editor_cb)

    def on_file_updated(self, ed, elem, text):
        """Write the editor text into the form field and clean up tempfile.

        Callback for GUIProcess when the edited text was updated.

        Args:
            elem: The WebElementWrapper which was modified.
            text: The new text to insert.
        """
        try:
            elem.set_value(text)
            # Kick off js handlers to trick them into thinking there was input.
            elem.dispatch_event("input", bubbles=True)
        except webelem.OrphanedError:
            message.error('Edited element vanished')
            ed.backup()
        except webelem.Error as e:
            message.error(str(e))
            ed.backup()

    def _search_cb(self, found, *, tab, old_scroll_pos, options, text, prev):
        """Callback called from search/search_next/search_prev.

        Args:
            found: Whether the text was found.
            tab: The AbstractTab in which the search was made.
            old_scroll_pos: The scroll position (QPoint) before the search.
            options: The options (dict) the search was made with.
            text: The text searched for.
            prev: Whether we're searching backwards (i.e. :search-prev)
        """
        # :search/:search-next without reverse -> down
        # :search/:search-next    with reverse -> up
        # :search-prev         without reverse -> up
        # :search-prev            with reverse -> down
        going_up = options['reverse'] ^ prev

        if found:
            # Check if the scroll position got smaller and show info.
            if not going_up and tab.scroller.pos_px().y() < old_scroll_pos.y():
                message.info("Search hit BOTTOM, continuing at TOP")
            elif going_up and tab.scroller.pos_px().y() > old_scroll_pos.y():
                message.info("Search hit TOP, continuing at BOTTOM")
        else:
            message.warning("Text '{}' not found on page!".format(text),
                            replace=True)

    @cmdutils.register(instance='command-dispatcher', scope='window',
                       maxsplit=0)
    def search(self, text="", reverse=False):
        """Search for a text on the current page. With no text, clear results.

        Args:
            text: The text to search for.
            reverse: Reverse search direction.
        """
        tab = self._current_widget()

        if not text:
            if tab.search.search_displayed:
                tab.search.clear()
            return

        options = {
            'ignore_case': config.val.search.ignore_case,
            'reverse': reverse,
        }

        self._tabbed_browser.search_text = text
        self._tabbed_browser.search_options = dict(options)

        cb = functools.partial(self._search_cb, tab=tab,
                               old_scroll_pos=tab.scroller.pos_px(),
                               options=options, text=text, prev=False)
        options['result_cb'] = cb

        tab.scroller.before_jump_requested.emit()
        tab.search.search(text, **options)

    @cmdutils.register(instance='command-dispatcher', scope='window')
    @cmdutils.argument('count', value=cmdutils.Value.count)
    def search_next(self, count=1):
        """Continue the search to the ([count]th) next term.

        Args:
            count: How many elements to ignore.
        """
        tab = self._current_widget()
        window_text = self._tabbed_browser.search_text
        window_options = self._tabbed_browser.search_options

        if window_text is None:
            raise cmdutils.CommandError("No search done yet.")

        tab.scroller.before_jump_requested.emit()

        if window_text is not None and window_text != tab.search.text:
            tab.search.clear()
            tab.search.search(window_text, **window_options)
            count -= 1

        if count == 0:
            return

        cb = functools.partial(self._search_cb, tab=tab,
                               old_scroll_pos=tab.scroller.pos_px(),
                               options=window_options, text=window_text,
                               prev=False)

        for _ in range(count - 1):
            tab.search.next_result()
        tab.search.next_result(result_cb=cb)

    @cmdutils.register(instance='command-dispatcher', scope='window')
    @cmdutils.argument('count', value=cmdutils.Value.count)
    def search_prev(self, count=1):
        """Continue the search to the ([count]th) previous term.

        Args:
            count: How many elements to ignore.
        """
        tab = self._current_widget()
        window_text = self._tabbed_browser.search_text
        window_options = self._tabbed_browser.search_options

        if window_text is None:
            raise cmdutils.CommandError("No search done yet.")

        tab.scroller.before_jump_requested.emit()

        if window_text is not None and window_text != tab.search.text:
            tab.search.clear()
            tab.search.search(window_text, **window_options)
            count -= 1

        if count == 0:
            return

        cb = functools.partial(self._search_cb, tab=tab,
                               old_scroll_pos=tab.scroller.pos_px(),
                               options=window_options, text=window_text,
                               prev=True)

        for _ in range(count - 1):
            tab.search.prev_result()
        tab.search.prev_result(result_cb=cb)

    @cmdutils.register(instance='command-dispatcher', scope='window',
                       maxsplit=0, no_cmd_split=True)
    def jseval(self, js_code: str, file: bool = False, quiet: bool = False, *,
               world: typing.Union[usertypes.JsWorld, int] = None) -> None:
        """Evaluate a JavaScript string.

        Args:
            js_code: The string/file to evaluate.
            file: Interpret js-code as a path to a file.
                  If the path is relative, the file is searched in a js/ subdir
                  in qutebrowser's data dir, e.g.
                  `~/.local/share/qutebrowser/js`.
            quiet: Don't show resulting JS object.
            world: Ignored on QtWebKit. On QtWebEngine, a world ID or name to
                   run the snippet in.
        """
        if world is None:
            world = usertypes.JsWorld.jseval

        if quiet:
            jseval_cb = None
        else:
            def jseval_cb(out):
                """Show the data returned from JS."""
                if out is None:
                    # Getting the actual error (if any) seems to be difficult.
                    # The error does end up in
                    # BrowserPage.javaScriptConsoleMessage(), but
                    # distinguishing between :jseval errors and errors from the
                    # webpage is not trivial...
                    message.info('No output or error')
                else:
                    # The output can be a string, number, dict, array, etc. But
                    # *don't* output too much data, as this will make
                    # qutebrowser hang
                    out = str(out)
                    if len(out) > 5000:
                        out = out[:5000] + ' [...trimmed...]'
                    message.info(out)

        if file:
            path = os.path.expanduser(js_code)
            if not os.path.isabs(path):
                path = os.path.join(standarddir.data(), 'js', path)

            try:
                with open(path, 'r', encoding='utf-8') as f:
                    js_code = f.read()
            except OSError as e:
                raise cmdutils.CommandError(str(e))

        widget = self._current_widget()
        try:
            widget.run_js_async(js_code, callback=jseval_cb, world=world)
        except browsertab.WebTabError as e:
            raise cmdutils.CommandError(str(e))

    @cmdutils.register(instance='command-dispatcher', scope='window')
    def fake_key(self, keystring, global_=False):
        """Send a fake keypress or key string to the website or qutebrowser.

        :fake-key xy - sends the keychain 'xy'
        :fake-key <Ctrl-x> - sends Ctrl-x
        :fake-key <Escape> - sends the escape key

        Args:
            keystring: The keystring to send.
            global_: If given, the keys are sent to the qutebrowser UI.
        """
        try:
            sequence = keyutils.KeySequence.parse(keystring)
        except keyutils.KeyParseError as e:
            raise cmdutils.CommandError(str(e))

        for keyinfo in sequence:
            press_event = keyinfo.to_event(QEvent.KeyPress)
            release_event = keyinfo.to_event(QEvent.KeyRelease)

            if global_:
                window = QApplication.focusWindow()
                if window is None:
                    raise cmdutils.CommandError("No focused window!")
                QApplication.postEvent(window, press_event)
                QApplication.postEvent(window, release_event)
            else:
                tab = self._current_widget()
                tab.send_event(press_event)
                tab.send_event(release_event)

    @cmdutils.register(instance='command-dispatcher', scope='window',
                       debug=True, backend=usertypes.Backend.QtWebKit)
    def debug_clear_ssl_errors(self):
        """Clear remembered SSL error answers."""
        self._current_widget().private_api.clear_ssl_errors()

    @cmdutils.register(instance='command-dispatcher', scope='window')
    def edit_url(self, url=None, bg=False, tab=False, window=False,
                 private=False, related=False):
        """Navigate to a url formed in an external editor.

        The editor which should be launched can be configured via the
        `editor.command` config option.

        Args:
            url: URL to edit; defaults to the current page url.
            bg: Open in a new background tab.
            tab: Open in a new tab.
            window: Open in a new window.
            private: Open a new window in private browsing mode.
            related: If opening a new tab, position the tab as related to the
                     current one (like clicking on a link).
        """
        cmdutils.check_exclusive((tab, bg, window), 'tbw')

        old_url = self._current_url().toString()

        ed = editor.ExternalEditor(self._tabbed_browser)

        # Passthrough for openurl args (e.g. -t, -b, -w)
        ed.file_updated.connect(functools.partial(
            self._open_if_changed, old_url=old_url, bg=bg, tab=tab,
            window=window, private=private, related=related))

        ed.edit(url or old_url)

    @cmdutils.register(instance='command-dispatcher', scope='window')
    def set_mark(self, key):
        """Set a mark at the current scroll position in the current tab.

        Args:
            key: mark identifier; capital indicates a global mark
        """
        self._tabbed_browser.set_mark(key)

    @cmdutils.register(instance='command-dispatcher', scope='window')
    def jump_mark(self, key):
        """Jump to the mark named by `key`.

        Args:
            key: mark identifier; capital indicates a global mark
        """
        self._tabbed_browser.jump_mark(key)

    def _open_if_changed(self, url=None, old_url=None, bg=False, tab=False,
                         window=False, private=False, related=False):
        """Open a URL unless it's already open in the tab.

        Args:
            old_url: The original URL to compare against.
            url: The URL to open.
            bg: Open in a new background tab.
            tab: Open in a new tab.
            window: Open in a new window.
            private: Open a new window in private browsing mode.
            related: If opening a new tab, position the tab as related to the
                     current one (like clicking on a link).
        """
        if bg or tab or window or private or related or url != old_url:
            self.openurl(url=url, bg=bg, tab=tab, window=window,
                         private=private, related=related)

    @cmdutils.register(instance='command-dispatcher', scope='window')
    def fullscreen(self, leave=False):
        """Toggle fullscreen mode.

        Args:
            leave: Only leave fullscreen if it was entered by the page.
        """
        if leave:
            tab = self._current_widget()
            try:
                tab.action.exit_fullscreen()
            except browsertab.UnsupportedOperationError:
                pass
            return

        window = self._tabbed_browser.widget.window()

        if not window.isFullScreen():
            window.state_before_fullscreen = window.windowState()
        window.setWindowState(window.windowState() ^ Qt.WindowFullScreen)

        log.misc.debug('state before fullscreen: {}'.format(
            debug.qflags_key(Qt, window.state_before_fullscreen)))<|MERGE_RESOLUTION|>--- conflicted
+++ resolved
@@ -646,17 +646,11 @@
 
     @cmdutils.register(instance='command-dispatcher', scope='window')
     @cmdutils.argument('what', choices=['selection', 'url', 'pretty-url',
-<<<<<<< HEAD
                                         'title', 'domain', 'markdown',
                                         'inline'])
     def yank(self, what='url', inline=None,
              sel=False, keep=False, quiet=False):
-        """Yank something to the clipboard or primary selection.
-=======
-                                        'title', 'domain', 'markdown'])
-    def yank(self, what='url', sel=False, keep=False, quiet=False):
         """Yank (copy) something to the clipboard or primary selection.
->>>>>>> 345cae3a
 
         Args:
             what: What to yank.
