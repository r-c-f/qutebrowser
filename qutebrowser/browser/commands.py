--- conflicted
+++ resolved
@@ -523,16 +523,10 @@
 
     @cmdutils.register(instance='command-dispatcher', scope='window')
     @cmdutils.argument('where', choices=['prev', 'next', 'up', 'increment',
-<<<<<<< HEAD
                                          'decrement', 'strip'])
-    @cmdutils.argument('count', count=True)
-    def navigate(self, where: str, tab=False, bg=False, window=False, count=1):
-=======
-                                         'decrement'])
     @cmdutils.argument('count', value=cmdutils.Value.count)
     def navigate(self, where: str, tab: bool = False, bg: bool = False,
                  window: bool = False, count: int = 1) -> None:
->>>>>>> b4c9e3db
         """Open typical prev/next links or navigate using the URL path.
 
         This tries to automatically click on typical _Previous Page_ or
