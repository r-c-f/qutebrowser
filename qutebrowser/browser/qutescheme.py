# vim: ft=python fileencoding=utf-8 sts=4 sw=4 et:

# Copyright 2016-2020 Florian Bruhin (The Compiler) <mail@qutebrowser.org>
#
# This file is part of qutebrowser.
#
# qutebrowser is free software: you can redistribute it and/or modify
# it under the terms of the GNU General Public License as published by
# the Free Software Foundation, either version 3 of the License, or
# (at your option) any later version.
#
# qutebrowser is distributed in the hope that it will be useful,
# but WITHOUT ANY WARRANTY; without even the implied warranty of
# MERCHANTABILITY or FITNESS FOR A PARTICULAR PURPOSE.  See the
# GNU General Public License for more details.
#
# You should have received a copy of the GNU General Public License
# along with qutebrowser.  If not, see <http://www.gnu.org/licenses/>.

"""Backend-independent qute://* code.

Module attributes:
    pyeval_output: The output of the last :pyeval command.
    _HANDLERS: The handlers registered via decorators.
"""

import html
import json
import os
import time
import textwrap
import urllib
import collections
<<<<<<< HEAD
import typing
import secrets
from typing import TypeVar, Callable, Union, Tuple
=======
import base64
from typing import TypeVar, Callable, Dict, List, Optional, Union, Sequence, Tuple
>>>>>>> c124ac8b

from PyQt5.QtCore import QUrlQuery, QUrl, qVersion

import qutebrowser
from qutebrowser.browser import pdfjs, downloads, history
from qutebrowser.config import config, configdata, configexc, configdiff
from qutebrowser.utils import (version, utils, jinja, log, message, docutils,
                               objreg, urlutils, standarddir)
from qutebrowser.qt import sip


pyeval_output = ":pyeval was never called"
spawn_output = ":spawn was never called"
csrf_token = None


_HANDLERS = {}


class Error(Exception):

    """Exception for generic errors on a qute:// page."""


class NotFoundError(Error):

    """Raised when the given URL was not found."""


class SchemeOSError(Error):

    """Raised when there was an OSError inside a handler."""


class UrlInvalidError(Error):

    """Raised when an invalid URL was opened."""


class RequestDeniedError(Error):

    """Raised when the request is forbidden."""


class Redirect(Exception):

    """Exception to signal a redirect should happen.

    Attributes:
        url: The URL to redirect to, as a QUrl.
    """

    def __init__(self, url: QUrl):
        super().__init__(url.toDisplayString())
        self.url = url


# Return value: (mimetype, data) (encoded as utf-8 if a str is returned)
_HandlerRet = Tuple[str, Union[str, bytes]]
_Handler = TypeVar('_Handler', bound=Callable[[QUrl], _HandlerRet])


class add_handler:  # noqa: N801,N806 pylint: disable=invalid-name

    """Decorator to register a qute://* URL handler.

    Attributes:
        _name: The 'foo' part of qute://foo
    """

    def __init__(self, name):
        self._name = name
        self._function: Optional[Callable] = None

    def __call__(self, function: _Handler) -> _Handler:
        self._function = function
        _HANDLERS[self._name] = self.wrapper
        return function

    def wrapper(self, *args, **kwargs):
        """Call the underlying function."""
        assert self._function is not None
        return self._function(*args, **kwargs)


def data_for_url(url: QUrl) -> Tuple[str, bytes]:
    """Get the data to show for the given URL.

    Args:
        url: The QUrl to show.

    Return:
        A (mimetype, data) tuple.
    """
    norm_url = url.adjusted(
        QUrl.NormalizePathSegments |  # type: ignore[arg-type]
        QUrl.StripTrailingSlash)
    if norm_url != url:
        raise Redirect(norm_url)

    path = url.path()
    host = url.host()
    query = urlutils.query_string(url)
    # A url like "qute:foo" is split as "scheme:path", not "scheme:host".
    log.misc.debug("url: {}, path: {}, host {}".format(
        url.toDisplayString(), path, host))
    if not path or not host:
        new_url = QUrl()
        new_url.setScheme('qute')
        # When path is absent, e.g. qute://help (with no trailing slash)
        if host:
            new_url.setHost(host)
        # When host is absent, e.g. qute:help
        else:
            new_url.setHost(path)

        new_url.setPath('/')
        if query:
            new_url.setQuery(query)
        if new_url.host():  # path was a valid host
            raise Redirect(new_url)

    try:
        handler = _HANDLERS[host]
    except KeyError:
        raise NotFoundError("No handler found for {}".format(
            url.toDisplayString()))

    try:
        mimetype, data = handler(url)
    except OSError as e:
        raise SchemeOSError(e)

    assert mimetype is not None, url
    if mimetype == 'text/html' and isinstance(data, str):
        # We let handlers return HTML as text
        data = data.encode('utf-8', errors='xmlcharrefreplace')

    return mimetype, data


@add_handler('bookmarks')
def qute_bookmarks(_url: QUrl) -> _HandlerRet:
    """Handler for qute://bookmarks. Display all quickmarks / bookmarks."""
    bookmarks = sorted(objreg.get('bookmark-manager').marks.items(),
                       key=lambda x: x[1])  # Sort by title
    quickmarks = sorted(objreg.get('quickmark-manager').marks.items(),
                        key=lambda x: x[0])  # Sort by name

    src = jinja.render('bookmarks.html',
                       title='Bookmarks',
                       bookmarks=bookmarks,
                       quickmarks=quickmarks)
    return 'text/html', src


@add_handler('tabs')
def qute_tabs(_url: QUrl) -> _HandlerRet:
    """Handler for qute://tabs. Display information about all open tabs."""
    tabs: Dict[str, List[Tuple[str, str]]] = collections.defaultdict(list)
    for win_id, window in objreg.window_registry.items():
        if sip.isdeleted(window):
            continue
        tabbed_browser = objreg.get('tabbed-browser',
                                    scope='window',
                                    window=win_id)
        for tab in tabbed_browser.widgets():
            if tab.url() not in [QUrl("qute://tabs/"), QUrl("qute://tabs")]:
                urlstr = tab.url().toDisplayString()
                tabs[str(win_id)].append((tab.title(), urlstr))

    src = jinja.render('tabs.html',
                       title='Tabs',
                       tab_list_by_window=tabs)
    return 'text/html', src


def history_data(
        start_time: float,
        offset: int = None
) -> Sequence[Dict[str, Union[str, int]]]:
    """Return history data.

    Arguments:
        start_time: select history starting from this timestamp.
        offset: number of items to skip
    """
    # history atimes are stored as ints, ensure start_time is not a float
    start_time = int(start_time)
    if offset is not None:
        entries = history.web_history.entries_before(start_time, limit=1000,
                                                     offset=offset)
    else:
        # end is 24hrs earlier than start
        end_time = start_time - 24*60*60
        entries = history.web_history.entries_between(end_time, start_time)

    return [{"url": e.url,
             "title": html.escape(e.title) or html.escape(e.url),
             "time": e.atime} for e in entries]


@add_handler('history')
def qute_history(url: QUrl) -> _HandlerRet:
    """Handler for qute://history. Display and serve history."""
    if url.path() == '/data':
        q_offset = QUrlQuery(url).queryItemValue("offset")
        try:
            offset = int(q_offset) if q_offset else None
        except ValueError:
            raise UrlInvalidError("Query parameter offset is invalid")

        # Use start_time in query or current time.
        q_start_time = QUrlQuery(url).queryItemValue("start_time")
        try:
            start_time = float(q_start_time) if q_start_time else time.time()
        except ValueError:
            raise UrlInvalidError("Query parameter start_time is invalid")

        return 'text/html', json.dumps(history_data(start_time, offset))
    else:
        return 'text/html', jinja.render(
            'history.html',
            title='History',
            gap_interval=config.val.history_gap_interval
        )


@add_handler('javascript')
def qute_javascript(url: QUrl) -> _HandlerRet:
    """Handler for qute://javascript.

    Return content of file given as query parameter.
    """
    path = url.path()
    if path:
        path = "javascript" + os.sep.join(path.split('/'))
        return 'text/html', utils.read_file(path, binary=False)
    else:
        raise UrlInvalidError("No file specified")


@add_handler('pyeval')
def qute_pyeval(_url: QUrl) -> _HandlerRet:
    """Handler for qute://pyeval."""
    src = jinja.render('pre.html', title='pyeval', content=pyeval_output)
    return 'text/html', src


@add_handler('spawn-output')
def qute_spawn_output(_url: QUrl) -> _HandlerRet:
    """Handler for qute://spawn-output."""
    src = jinja.render('pre.html', title='spawn output', content=spawn_output)
    return 'text/html', src


@add_handler('version')
@add_handler('verizon')
def qute_version(_url):
    """Handler for qute://version."""
    src = jinja.render('version.html', title='Version info',
                       version=version.version_info(),
                       copyright=qutebrowser.__copyright__)
    return 'text/html', src


@add_handler('log')
def qute_log(url: QUrl) -> _HandlerRet:
    """Handler for qute://log.

    There are three query parameters:

    - level: The minimum log level to print.
    For example, qute://log?level=warning prints warnings and errors.
    Level can be one of: vdebug, debug, info, warning, error, critical.

    - plain: If given (and not 'false'), plaintext is shown.

    - logfilter: A filter string like the --logfilter commandline argument
      accepts.
    """
    query = QUrlQuery(url)
    plain = (query.hasQueryItem('plain') and
             query.queryItemValue('plain').lower() != 'false')

    if log.ram_handler is None:
        content = "Log output was disabled." if plain else None
    else:
        level = query.queryItemValue('level')
        if not level:
            level = 'vdebug'

        filter_str = query.queryItemValue('logfilter')

        try:
            logfilter = (log.LogFilter.parse(filter_str, only_debug=False)
                         if filter_str else None)
        except log.InvalidLogFilterError as e:
            raise UrlInvalidError(e)

        content = log.ram_handler.dump_log(html=not plain,
                                           level=level, logfilter=logfilter)

    template = 'pre.html' if plain else 'log.html'
    src = jinja.render(template, title='log', content=content)
    return 'text/html', src


@add_handler('gpl')
def qute_gpl(_url: QUrl) -> _HandlerRet:
    """Handler for qute://gpl. Return HTML content as string."""
    return 'text/html', utils.read_file('html/license.html')


def _asciidoc_fallback_path(html_path: str) -> Optional[str]:
    """Fall back to plaintext asciidoc if the HTML is unavailable."""
    path = html_path.replace('.html', '.asciidoc')
    try:
        return utils.read_file(path)
    except OSError:
        return None


@add_handler('help')
def qute_help(url: QUrl) -> _HandlerRet:
    """Handler for qute://help."""
    urlpath = url.path()
    if not urlpath or urlpath == '/':
        urlpath = 'index.html'
    else:
        urlpath = urlpath.lstrip('/')
    if not docutils.docs_up_to_date(urlpath):
        message.error("Your documentation is outdated! Please re-run "
                      "scripts/asciidoc2html.py.")

    path = 'html/doc/{}'.format(urlpath)
    if not urlpath.endswith('.html'):
        try:
            bdata = utils.read_file(path, binary=True)
        except OSError as e:
            raise SchemeOSError(e)
        mimetype = utils.guess_mimetype(urlpath)
        return mimetype, bdata

    try:
        data = utils.read_file(path)
    except OSError:
        asciidoc = _asciidoc_fallback_path(path)

        if asciidoc is None:
            raise

        preamble = textwrap.dedent("""
            There was an error loading the documentation!

            This most likely means the documentation was not generated
            properly. If you are running qutebrowser from the git repository,
            please (re)run scripts/asciidoc2html.py and reload this page.

            If you're running a released version this is a bug, please use
            :report to report it.

            Falling back to the plaintext version.

            ---------------------------------------------------------------


        """)
        return 'text/plain', (preamble + asciidoc).encode('utf-8')
    else:
        return 'text/html', data


def _qute_settings_set(url: QUrl) -> _HandlerRet:
    """Handler for qute://settings/set."""
    query = QUrlQuery(url)
    option = query.queryItemValue('option', QUrl.FullyDecoded)
    value = query.queryItemValue('value', QUrl.FullyDecoded)

    # https://github.com/qutebrowser/qutebrowser/issues/727
    if option == 'content.javascript.enabled' and value == 'false':
        msg = ("Refusing to disable javascript via qute://settings "
               "as it needs javascript support.")
        message.error(msg)
        return 'text/html', b'error: ' + msg.encode('utf-8')

    try:
        config.instance.set_str(option, value, save_yaml=True)
        return 'text/html', b'ok'
    except configexc.Error as e:
        message.error(str(e))
        return 'text/html', b'error: ' + str(e).encode('utf-8')


@add_handler('settings')
def qute_settings(url: QUrl) -> _HandlerRet:
    """Handler for qute://settings. View/change qute configuration."""
    global csrf_token

    if url.path() == '/set':
        if url.password() != csrf_token:
            message.error("Invalid CSRF token for qute://settings!")
            raise RequestDeniedError("Invalid CSRF token!")
        return _qute_settings_set(url)

    # Requests to qute://settings/set should only be allowed from
    # qute://settings. As an additional security precaution, we generate a CSRF
    # token to use here.
    csrf_token = secrets.token_urlsafe()

    src = jinja.render('settings.html', title='settings',
                       configdata=configdata,
                       confget=config.instance.get_str,
                       csrf_token=csrf_token)
    return 'text/html', src


@add_handler('bindings')
def qute_bindings(_url: QUrl) -> _HandlerRet:
    """Handler for qute://bindings. View keybindings."""
    bindings = {}
    defaults = config.val.bindings.default

    config_modes = set(defaults.keys()).union(config.val.bindings.commands)
    config_modes.remove('normal')

    modes = ['normal'] + sorted(config_modes)
    for mode in modes:
        bindings[mode] = config.key_instance.get_bindings_for(mode)

    src = jinja.render('bindings.html', title='Bindings',
                       bindings=bindings)
    return 'text/html', src


@add_handler('back')
def qute_back(url: QUrl) -> _HandlerRet:
    """Handler for qute://back.

    Simple page to free ram / lazy load a site, goes back on focusing the tab.
    """
    src = jinja.render(
        'back.html',
        title='Suspended: ' + urllib.parse.unquote(url.fragment()))
    return 'text/html', src


@add_handler('configdiff')
def qute_configdiff(url: QUrl) -> _HandlerRet:
    """Handler for qute://configdiff."""
    if url.path() == '/old':
        try:
            return 'text/html', configdiff.get_diff()
        except OSError as e:
            error = (b'Failed to read old config: ' +
                     str(e.strerror).encode('utf-8'))
            return 'text/plain', error
    else:
        data = config.instance.dump_userconfig().encode('utf-8')
        return 'text/plain', data


@add_handler('pastebin-version')
def qute_pastebin_version(_url: QUrl) -> _HandlerRet:
    """Handler that pastebins the version string."""
    version.pastebin_version()
    return 'text/plain', b'Paste called.'


def _pdf_path(filename: str) -> str:
    """Get the path of a temporary PDF file."""
    return os.path.join(downloads.temp_download_manager.get_tmpdir().name,
                        filename)


@add_handler('pdfjs')
def qute_pdfjs(url: QUrl) -> _HandlerRet:
    """Handler for qute://pdfjs.

    Return the pdf.js viewer or redirect to original URL if the file does not
    exist.
    """
    if url.path() == '/file':
        filename = QUrlQuery(url).queryItemValue('filename')
        if not filename:
            raise UrlInvalidError("Missing filename")
        if '/' in filename or os.sep in filename:
            raise RequestDeniedError("Path separator in filename.")

        path = _pdf_path(filename)
        with open(path, 'rb') as f:
            data = f.read()

        mimetype = utils.guess_mimetype(filename, fallback=True)
        return mimetype, data

    if url.path() == '/web/viewer.html':
        query = QUrlQuery(url)
        filename = query.queryItemValue("filename")
        if not filename:
            raise UrlInvalidError("Missing filename")

        path = _pdf_path(filename)
        if not os.path.isfile(path):
            source = query.queryItemValue('source')
            if not source:  # This may happen with old URLs stored in history
                raise UrlInvalidError("Missing source")
            raise Redirect(QUrl(source))

        data = pdfjs.generate_pdfjs_page(filename, url)
        return 'text/html', data

    try:
        data = pdfjs.get_pdfjs_res(url.path())
    except pdfjs.PDFJSNotFound as e:
        # Logging as the error might get lost otherwise since we're not showing
        # the error page if a single asset is missing. This way we don't lose
        # information, as the failed pdfjs requests are still in the log.
        log.misc.warning(
            "pdfjs resource requested but not found: {}".format(e.path))
        raise NotFoundError("Can't find pdfjs resource '{}'".format(e.path))
    else:
        mimetype = utils.guess_mimetype(url.fileName(), fallback=True)
        return mimetype, data


@add_handler('warning')
def qute_warning(url: QUrl) -> _HandlerRet:
    """Handler for qute://warning."""
    path = url.path()
    if path == '/old-qt':
        src = jinja.render('warning-old-qt.html',
                           title='Old Qt warning',
                           qt_version=qVersion())
    elif path == '/webkit':
        src = jinja.render('warning-webkit.html',
                           title='QtWebKit backend warning')
    elif path == '/sessions':
        src = jinja.render('warning-sessions.html',
                           title='Qt 5.15 sessions warning',
                           datadir=standarddir.data(),
                           sep=os.sep)
    else:
        raise NotFoundError("Invalid warning page {}".format(path))
    return 'text/html', src<|MERGE_RESOLUTION|>--- conflicted
+++ resolved
@@ -31,14 +31,9 @@
 import textwrap
 import urllib
 import collections
-<<<<<<< HEAD
 import typing
 import secrets
-from typing import TypeVar, Callable, Union, Tuple
-=======
-import base64
 from typing import TypeVar, Callable, Dict, List, Optional, Union, Sequence, Tuple
->>>>>>> c124ac8b
 
 from PyQt5.QtCore import QUrlQuery, QUrl, qVersion
 
